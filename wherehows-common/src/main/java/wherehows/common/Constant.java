--- conflicted
+++ resolved
@@ -265,13 +265,11 @@
   public static final String KRB5_REALM = "krb5.realm";
   public static final String KRB5_KDC = "krb5.kdc";
 
-<<<<<<< HEAD
   // Druid 
   public static final String DRUID_HOST_URL = "druid.host.url";
   public static final String DRUID_DATASOURCE_METADATA_CSV_FILE = "druid.datasource.metadata.csv.file";
   public static final String DRUID_FIELD_METADATA_CSV_FILE = "druid.field.metadata.csv.file";
-=======
+
   // ump metrics
   public static final String UMP_METRIC_CSV_FILE_KEY = "ump.metric_csv_file";
->>>>>>> 0bdd1d6c
 }