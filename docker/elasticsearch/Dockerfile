--- conflicted
+++ resolved
@@ -3,23 +3,11 @@
 
 RUN apk add --no-cache curl
 
-COPY corpuser-index-config.json dataset-index-config.json /
+COPY corpuser-index-config.json dataprocess-index-config.json dataset-index-config.json /
 
-<<<<<<< HEAD
-ENV DOCKERIZE_VERSION v0.6.1
-RUN wget https://github.com/jwilder/dockerize/releases/download/$DOCKERIZE_VERSION/dockerize-linux-amd64-$DOCKERIZE_VERSION.tar.gz \
-    && tar -C /usr/local/bin -xzvf dockerize-linux-amd64-$DOCKERIZE_VERSION.tar.gz \
-    && rm dockerize-linux-amd64-$DOCKERIZE_VERSION.tar.gz
-
-CMD dockerize -wait http://$ELASTICSEARCH_HOST:$ELASTICSEARCH_PORT \
-            -timeout 120s; \
-            curl -XPUT $ELASTICSEARCH_HOST:$ELASTICSEARCH_PORT/corpuserinfodocument --data @corpuser-index-config.json; \
-            curl -XPUT $ELASTICSEARCH_HOST:$ELASTICSEARCH_PORT/dataprocessdocument --data @dataprocess-index-config.json; \
-            curl -XPUT $ELASTICSEARCH_HOST:$ELASTICSEARCH_PORT/datasetdocument --data @dataset-index-config.json
-=======
 CMD dockerize \
     -wait http://$ELASTICSEARCH_HOST:$ELASTICSEARCH_PORT \
     -timeout 120s \
     curl -XPUT $ELASTICSEARCH_HOST:$ELASTICSEARCH_PORT/corpuserinfodocument --data @corpuser-index-config.json && \
-    curl -XPUT $ELASTICSEARCH_HOST:$ELASTICSEARCH_PORT/datasetdocument --data @dataset-index-config.json
->>>>>>> 4f221f9a
+    curl -XPUT $ELASTICSEARCH_HOST:$ELASTICSEARCH_PORT/dataprocessdocument --data @dataprocess-index-config.json && \
+    curl -XPUT $ELASTICSEARCH_HOST:$ELASTICSEARCH_PORT/datasetdocument --data @dataset-index-config.json