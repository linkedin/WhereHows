package com.linkedin.metadata.testing;

import com.linkedin.common.FabricType;
import com.linkedin.common.urn.ChartUrn;
import com.linkedin.common.urn.CorpGroupUrn;
import com.linkedin.common.urn.CorpuserUrn;
import com.linkedin.common.urn.DashboardUrn;
import com.linkedin.common.urn.DataPlatformUrn;
import com.linkedin.common.urn.DataProcessUrn;
import com.linkedin.common.urn.DatasetUrn;
import com.linkedin.common.urn.MLModelUrn;

import javax.annotation.Nonnull;


/**
 * Utilities related to URNs for testing.
 */
public final class Urns {
  private Urns() {
  }

  @Nonnull
  public static CorpuserUrn makeCorpUserUrn(@Nonnull String name) {
    return new CorpuserUrn(name);
  }

  @Nonnull
  public static CorpGroupUrn makeCorpGroupUrn(@Nonnull String name) {
    return new CorpGroupUrn(name);
  }

  @Nonnull
  public static DatasetUrn makeDatasetUrn(@Nonnull String name) {
    return new DatasetUrn(new DataPlatformUrn("mysql"), name, FabricType.DEV);
  }

  @Nonnull
  public static DatasetUrn makeDatasetUrn(@Nonnull String platform, @Nonnull String name, @Nonnull FabricType fabricType) {
    return new DatasetUrn(new DataPlatformUrn(platform), name, fabricType);
  }

  @Nonnull
  public static DataProcessUrn makeDataProcessUrn(@Nonnull String name) {
    return new DataProcessUrn("Azure Data Factory", name, FabricType.DEV);
  }

  @Nonnull
<<<<<<< HEAD
  public static MLModelUrn makeMLModelUrn(@Nonnull String name) {
    return new MLModelUrn(new DataPlatformUrn("mysql"), name, FabricType.DEV);
  }

=======
  public static ChartUrn makeChartUrn(@Nonnull String chartId) {
    return new ChartUrn("looker", chartId);
  }

  @Nonnull
  public static DashboardUrn makeDashboardUrn(@Nonnull String dashboardId) {
    return new DashboardUrn("looker", dashboardId);
  }
>>>>>>> 3f83e7f0
}<|MERGE_RESOLUTION|>--- conflicted
+++ resolved
@@ -46,12 +46,6 @@
   }
 
   @Nonnull
-<<<<<<< HEAD
-  public static MLModelUrn makeMLModelUrn(@Nonnull String name) {
-    return new MLModelUrn(new DataPlatformUrn("mysql"), name, FabricType.DEV);
-  }
-
-=======
   public static ChartUrn makeChartUrn(@Nonnull String chartId) {
     return new ChartUrn("looker", chartId);
   }
@@ -60,5 +54,9 @@
   public static DashboardUrn makeDashboardUrn(@Nonnull String dashboardId) {
     return new DashboardUrn("looker", dashboardId);
   }
->>>>>>> 3f83e7f0
+
+  @Nonnull
+  public static MLModelUrn makeMLModelUrn(@Nonnull String name) {
+    return new MLModelUrn(new DataPlatformUrn("mysql"), name, FabricType.DEV);
+  }
 }