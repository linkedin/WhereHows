import EntityRegistry from '../../entity/EntityRegistry';
import { Direction, EntityAndType, FetchedEntities, NodeData } from '../types';
import constructFetchedNode from './constructFetchedNode';
import getChildren from './getChildren';

export default function constructTree(
    entityAndType: EntityAndType | null | undefined,
    fetchedEntities: FetchedEntities,
    direction: Direction,
    entityRegistry: EntityRegistry,
): NodeData {
    if (!entityAndType?.entity) return { name: 'loading...', children: [] };
    const constructedNodes = {};

    const fetchedEntity = entityRegistry.getLineageVizConfig(entityAndType.type, entityAndType.entity);
<<<<<<< HEAD
=======
    console.log('---');
    console.log(fetchedEntity);
>>>>>>> 57197a8d

    const root: NodeData = {
        name: fetchedEntity?.name || '',
        urn: fetchedEntity?.urn,
        type: fetchedEntity?.type,
<<<<<<< HEAD
=======
        icon: fetchedEntity?.icon,
>>>>>>> 57197a8d
        unexploredChildren: 0,
    };
    root.children = getChildren(entityAndType, direction)
        .map((child) => {
            return constructFetchedNode(child.entity.urn, fetchedEntities, direction, constructedNodes);
        })
        ?.filter(Boolean) as Array<NodeData>;
    return root;
}<|MERGE_RESOLUTION|>--- conflicted
+++ resolved
@@ -13,20 +13,12 @@
     const constructedNodes = {};
 
     const fetchedEntity = entityRegistry.getLineageVizConfig(entityAndType.type, entityAndType.entity);
-<<<<<<< HEAD
-=======
-    console.log('---');
-    console.log(fetchedEntity);
->>>>>>> 57197a8d
 
     const root: NodeData = {
         name: fetchedEntity?.name || '',
         urn: fetchedEntity?.urn,
         type: fetchedEntity?.type,
-<<<<<<< HEAD
-=======
         icon: fetchedEntity?.icon,
->>>>>>> 57197a8d
         unexploredChildren: 0,
     };
     root.children = getChildren(entityAndType, direction)
