--- conflicted
+++ resolved
@@ -28,10 +28,7 @@
         'import/prefer-default-export': 'off', // TODO: remove this lint rule
         'react/jsx-props-no-spreading': 'off',
         'no-plusplus': 'off',
-<<<<<<< HEAD
-=======
         'react/require-default-props': 'off',
->>>>>>> 2063d67e
         '@typescript-eslint/no-unused-vars': [
             'error',
             {
