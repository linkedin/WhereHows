--- conflicted
+++ resolved
@@ -157,10 +157,6 @@
       } else if (aspect instanceof GlobalTags) {
         value.setGlobalTags(GlobalTags.class.cast(aspect));
       } else if (aspect instanceof EditableSchemaMetadata) {
-<<<<<<< HEAD
-        System.out.println("reading editable schema metadata");
-=======
->>>>>>> 3214fce5
         value.setEditableSchemaMetadata(EditableSchemaMetadata.class.cast(aspect));
       }
   });
