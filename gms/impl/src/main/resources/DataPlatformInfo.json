--- conflicted
+++ resolved
@@ -133,10 +133,7 @@
     "datasetNameDelimiter": ".",
     "name": "mssql",
     "displayName": "SQL Server",
-<<<<<<< HEAD
-    "type": "RELATIONAL_DB",
     "logoUrl": "https://raw.githubusercontent.com/linkedin/datahub/master/datahub-web-react/src/images/mssqllogo.png"
-=======
     "type": "RELATIONAL_DB"
   },
   "urn:li:dataPlatform:bigquery": {
@@ -144,6 +141,5 @@
     "name": "bigquery",
     "displayName": "BigQuery",
     "type": "RELATIONAL_DB"
->>>>>>> 234598b7
   }
 }