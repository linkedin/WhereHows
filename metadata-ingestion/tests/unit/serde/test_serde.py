import io
import json

import fastavro
import pytest
from click.testing import CliRunner

from datahub.entrypoints import datahub
from datahub.ingestion.run.pipeline import Pipeline
from datahub.ingestion.source.mce_file import iterate_mce_file
from datahub.metadata.schema_classes import SCHEMA_JSON_STR, MetadataChangeEventClass
from tests.test_helpers import mce_helpers


@pytest.mark.parametrize(
    "json_filename",
    [
        # Normal test.
        "tests/unit/serde/test_serde_large.json",
        # Ensure correct representation of chart info's input list.
        "tests/unit/serde/test_serde_chart_snapshot.json",
    ],
)
<<<<<<< HEAD
def test_serde(pytestconfig, tmp_path, json_filename) -> None:
=======
def test_serde_to_json(pytestconfig, tmp_path, json_filename):
>>>>>>> a11329d5
    golden_file = pytestconfig.rootpath / json_filename

    output_filename = "output.json"
    output_file = tmp_path / output_filename

    pipeline = Pipeline.create(
        {
            "source": {"type": "file", "config": {"filename": str(golden_file)}},
            "sink": {"type": "file", "config": {"filename": str(output_file)}},
        }
    )
    pipeline.run()
    pipeline.raise_from_status()

    output = mce_helpers.load_json_file(tmp_path / output_filename)
    golden = mce_helpers.load_json_file(golden_file)
    assert golden == output


@pytest.mark.parametrize(
    "json_filename",
    [
        "tests/unit/serde/test_serde_large.json",
        "tests/unit/serde/test_serde_chart_snapshot.json",
    ],
)
def test_serde_to_avro(pytestconfig, json_filename):
    # In this test, we want to read in from JSON -> MCE object.
    # Next we serialize from MCE to Avro and then deserialize back to MCE.
    # Finally, we want to compare the two MCE objects.

    json_path = pytestconfig.rootpath / json_filename
    mces = list(iterate_mce_file(str(json_path)))

    # Serialize to Avro.
    parsed_schema = fastavro.parse_schema(json.loads(SCHEMA_JSON_STR))
    fo = io.BytesIO()
    out_records = [mce.to_obj(tuples=True) for mce in mces]
    fastavro.writer(fo, parsed_schema, out_records)

    # Deserialized from Avro.
    fo.seek(0)
    in_records = list(fastavro.reader(fo))
    in_mces = [
        MetadataChangeEventClass.from_obj(record, tuples=True) for record in in_records
    ]

    # Check diff
    assert len(mces) == len(in_mces)
    for i in range(len(mces)):
        assert str(mces[i]) == str(in_mces[i])


@pytest.mark.parametrize(
    "json_filename",
    [
        # Normal test.
        "tests/unit/serde/test_serde_large.json",
        # Check for backwards compatability with specifying all union types.
        "tests/unit/serde/test_serde_backwards_compat.json",
        # Ensure sample MCE files are valid.
        "examples/mce_files/single_mce.json",
        "examples/mce_files/mce_list.json",
        "examples/mce_files/bootstrap_mce.json",
    ],
)
def test_check_mce_schema(pytestconfig, json_filename) -> None:
    json_file_path = pytestconfig.rootpath / json_filename

    runner = CliRunner()
    result = runner.invoke(datahub, ["check", "mce-file", f"{json_file_path}"])
    assert result.exit_code == 0<|MERGE_RESOLUTION|>--- conflicted
+++ resolved
@@ -21,11 +21,7 @@
         "tests/unit/serde/test_serde_chart_snapshot.json",
     ],
 )
-<<<<<<< HEAD
-def test_serde(pytestconfig, tmp_path, json_filename) -> None:
-=======
 def test_serde_to_json(pytestconfig, tmp_path, json_filename):
->>>>>>> a11329d5
     golden_file = pytestconfig.rootpath / json_filename
 
     output_filename = "output.json"
